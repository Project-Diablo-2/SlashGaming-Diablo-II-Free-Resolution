--- conflicted
+++ resolved
@@ -81,17 +81,23 @@
       break;
     }
 
-<<<<<<< HEAD
     case ::d2::GameVersion::k1_10: {
       std::intptr_t raw_address = ::mapi::GameAddress::FromOffset(
           ::d2::DefaultLibrary::kD2Client,
           0xE5AD8
-=======
+      ).raw_address();
+
+      comparing_cel_file_base_address = reinterpret_cast<d2::CelFile*>(
+          raw_address
+      );
+
+      break;
+    }
+
     case ::d2::GameVersion::k1_12A: {
       std::intptr_t raw_address = ::mapi::GameAddress::FromOffset(
           ::d2::DefaultLibrary::kD2Client,
           0xEC550
->>>>>>> afcc391a
       ).raw_address();
 
       comparing_cel_file_base_address = reinterpret_cast<d2::CelFile*>(
