/**
 * SlashGaming Diablo II Free Resolution
 * Copyright (C) 2019-2022  Mir Drualga
 *
 * This file is part of SlashGaming Diablo II Free Resolution.
 *
 *  This program is free software: you can redistribute it and/or modify
 *  it under the terms of the GNU Affero General Public License as published
 *  by the Free Software Foundation, either version 3 of the License, or
 *  (at your option) any later version.
 *
 *  This program is distributed in the hope that it will be useful,
 *  but WITHOUT ANY WARRANTY; without even the implied warranty of
 *  MERCHANTABILITY or FITNESS FOR A PARTICULAR PURPOSE.  See the
 *  GNU Affero General Public License for more details.
 *
 *  You should have received a copy of the GNU Affero General Public License
 *  along with this program.  If not, see <http://www.gnu.org/licenses/>.
 *
 *  Additional permissions under GNU Affero General Public License version 3
 *  section 7
 *
 *  If you modify this Program, or any covered work, by linking or combining
 *  it with Diablo II (or a modified version of that game and its
 *  libraries), containing parts covered by the terms of Blizzard End User
 *  License Agreement, the licensors of this Program grant you additional
 *  permission to convey the resulting work. This additional permission is
 *  also extended to any combination of expansions, mods, and remasters of
 *  the game.
 *
 *  If you modify this Program, or any covered work, by linking or combining
 *  it with any Graphics Device Interface (GDI), DirectDraw, Direct3D,
 *  Glide, OpenGL, or Rave wrapper (or modified versions of those
 *  libraries), containing parts not covered by a compatible license, the
 *  licensors of this Program grant you additional permission to convey the
 *  resulting work.
 *
 *  If you modify this Program, or any covered work, by linking or combining
 *  it with any library (or a modified version of that library) that links
 *  to Diablo II (or a modified version of that game and its libraries),
 *  containing parts not covered by a compatible license, the licensors of
 *  this Program grant you additional permission to convey the resulting
 *  work.
 */

#include "d2client_set_general_display_width_and_height_patch_1_09.hpp"

#include <stddef.h>

extern "C" {

void __cdecl
D2Client_SetGeneralDisplayWidthAndHeightPatch_1_09D_InterceptionFunc01();

} // extern "C"

namespace sgd2fr {
namespace d2client {

SetGeneralDisplayWidthAndHeightPatch_1_09D
::SetGeneralDisplayWidthAndHeightPatch_1_09D()
    : AbstractVersionPatch(this->patches_, kPatchesCount) {
  PatchAddressAndSize patch_address_and_size_01 =
      GetPatchAddressAndSize01();
  ::mapi::GamePatch patch_01 = ::mapi::GamePatch::MakeGameBranchPatch(
      patch_address_and_size_01.first,
      ::mapi::BranchType::kCall,
      &D2Client_SetGeneralDisplayWidthAndHeightPatch_1_09D_InterceptionFunc01,
      patch_address_and_size_01.second
  );
  this->patches_[0].Swap(patch_01);
}

PatchAddressAndSize
SetGeneralDisplayWidthAndHeightPatch_1_09D::GetPatchAddressAndSize01() {
  ::d2::GameVersion running_game_version = ::d2::game_version::GetRunning();

  switch (running_game_version) {
    case ::d2::GameVersion::k1_09D: {
      return PatchAddressAndSize(
          ::mapi::GameAddress::FromOffset(
              ::d2::DefaultLibrary::kD2Client,
              0x2380
          ),
          0x23CC - 0x2380
      );
    }

<<<<<<< HEAD
    case ::d2::GameVersion::k1_10: {
      return PatchAddressAndSize(
          ::mapi::GameAddress::FromOffset(
              ::d2::DefaultLibrary::kD2Client,
              0x23C0
          ),
          0x240C - 0x23C0
=======
    case ::d2::GameVersion::k1_12A: {
      return PatchAddressAndSize(
          ::mapi::GameAddress::FromOffset(
              ::d2::DefaultLibrary::kD2Client,
              0x1263D
          ),
          0x12689 - 0x1263D
>>>>>>> afcc391a
      );
    }

    case ::d2::GameVersion::k1_13C: {
      return PatchAddressAndSize(
          ::mapi::GameAddress::FromOffset(
              ::d2::DefaultLibrary::kD2Client,
              0x10DFD
          ),
          0x10E49 - 0x10DFD
      );
    }

    case ::d2::GameVersion::k1_13D: {
      return PatchAddressAndSize(
          ::mapi::GameAddress::FromOffset(
              ::d2::DefaultLibrary::kD2Client,
              0x2C22D
          ),
          0x2C279 - 0x2C22D
      );
    }

    case ::d2::GameVersion::kLod1_14C: {
      return PatchAddressAndSize(
          ::mapi::GameAddress::FromOffset(
              ::d2::DefaultLibrary::kD2Client,
              0x46EE0
          ),
          0x46F2C - 0x46EE0
      );
    }

    case ::d2::GameVersion::kLod1_14D: {
      return PatchAddressAndSize(
          ::mapi::GameAddress::FromOffset(
              ::d2::DefaultLibrary::kD2Client,
              0x4BA30
          ),
          0x4BA7C - 0x4BA30
      );
    }
  }
}

} // namespace d2client
} // namespace sgd2fr<|MERGE_RESOLUTION|>--- conflicted
+++ resolved
@@ -86,7 +86,6 @@
       );
     }
 
-<<<<<<< HEAD
     case ::d2::GameVersion::k1_10: {
       return PatchAddressAndSize(
           ::mapi::GameAddress::FromOffset(
@@ -94,7 +93,9 @@
               0x23C0
           ),
           0x240C - 0x23C0
-=======
+      );
+    }
+
     case ::d2::GameVersion::k1_12A: {
       return PatchAddressAndSize(
           ::mapi::GameAddress::FromOffset(
@@ -102,7 +103,6 @@
               0x1263D
           ),
           0x12689 - 0x1263D
->>>>>>> afcc391a
       );
     }
 
