--- conflicted
+++ resolved
@@ -71,11 +71,8 @@
 
   switch (running_game_version) {
     case ::d2::GameVersion::k1_09D:
-<<<<<<< HEAD
     case ::d2::GameVersion::k1_10:
-=======
     case ::d2::GameVersion::k1_12A:
->>>>>>> afcc391a
     case ::d2::GameVersion::k1_13C:
     case ::d2::GameVersion::k1_13D:
     case ::d2::GameVersion::kLod1_14C:
