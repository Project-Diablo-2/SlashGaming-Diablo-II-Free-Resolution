/**
 * SlashGaming Diablo II Free Resolution
 * Copyright (C) 2019-2022  Mir Drualga
 *
 * This file is part of SlashGaming Diablo II Free Resolution.
 *
 *  This program is free software: you can redistribute it and/or modify
 *  it under the terms of the GNU Affero General Public License as published
 *  by the Free Software Foundation, either version 3 of the License, or
 *  (at your option) any later version.
 *
 *  This program is distributed in the hope that it will be useful,
 *  but WITHOUT ANY WARRANTY; without even the implied warranty of
 *  MERCHANTABILITY or FITNESS FOR A PARTICULAR PURPOSE.  See the
 *  GNU Affero General Public License for more details.
 *
 *  You should have received a copy of the GNU Affero General Public License
 *  along with this program.  If not, see <http://www.gnu.org/licenses/>.
 *
 *  Additional permissions under GNU Affero General Public License version 3
 *  section 7
 *
 *  If you modify this Program, or any covered work, by linking or combining
 *  it with Diablo II (or a modified version of that game and its
 *  libraries), containing parts covered by the terms of Blizzard End User
 *  License Agreement, the licensors of this Program grant you additional
 *  permission to convey the resulting work. This additional permission is
 *  also extended to any combination of expansions, mods, and remasters of
 *  the game.
 *
 *  If you modify this Program, or any covered work, by linking or combining
 *  it with any Graphics Device Interface (GDI), DirectDraw, Direct3D,
 *  Glide, OpenGL, or Rave wrapper (or modified versions of those
 *  libraries), containing parts not covered by a compatible license, the
 *  licensors of this Program grant you additional permission to convey the
 *  resulting work.
 *
 *  If you modify this Program, or any covered work, by linking or combining
 *  it with any library (or a modified version of that library) that links
 *  to Diablo II (or a modified version of that game and its libraries),
 *  containing parts not covered by a compatible license, the licensors of
 *  this Program grant you additional permission to convey the resulting
 *  work.
 */

#include "d2client_draw_interface_bar_background_patch_1_09d.hpp"

#include <stddef.h>

extern "C" {

void __cdecl
D2Client_DrawInterfaceBarBackgroundPatch_1_09D_InterceptionFunc01();

} // extern "C"

namespace sgd2fr {
namespace d2client {

DrawInterfaceBarBackgroundPatch_1_09D
::DrawInterfaceBarBackgroundPatch_1_09D()
    : AbstractVersionPatch(this->patches_, kPatchesCount) {
  // Draw the new interface bar background.
  PatchAddressAndSize patch_address_and_size_01 =
      GetPatchAddressAndSize01();
  ::mapi::GamePatch patch_01 = ::mapi::GamePatch::MakeGameBranchPatch(
      patch_address_and_size_01.first,
      ::mapi::BranchType::kCall,
      &D2Client_DrawInterfaceBarBackgroundPatch_1_09D_InterceptionFunc01,
      patch_address_and_size_01.second
  );
  this->patches_[0].Swap(patch_01);
}

PatchAddressAndSize
DrawInterfaceBarBackgroundPatch_1_09D::GetPatchAddressAndSize01() {
  /*
  * How to find patch locations:
  * 1. Search for the locations where the 7-bit null-terminated ASCII
  *    text "Panel\CtrlPnl7" is used. This text should be in a Read
  *    Only section.
  * 2. Scroll up to the top of the function.
  */

  ::d2::GameVersion running_game_version = ::d2::game_version::GetRunning();

  switch (running_game_version) {
    case ::d2::GameVersion::k1_09D: {
      return PatchAddressAndSize(
          ::mapi::GameAddress::FromOffset(
              ::d2::DefaultLibrary::kD2Client,
              0x5909C
          ),
          0x590A1 - 0x5909C
      );
    }

<<<<<<< HEAD
    case ::d2::GameVersion::k1_10: {
      return PatchAddressAndSize(
          ::mapi::GameAddress::FromOffset(
              ::d2::DefaultLibrary::kD2Client,
              0x5F66C
          ),
          0x5F671 - 0x5F66C
=======
    case ::d2::GameVersion::k1_12A: {
      return PatchAddressAndSize(
          ::mapi::GameAddress::FromOffset(
              ::d2::DefaultLibrary::kD2Client,
              0x82237
          ),
          0x8223C - 0x82237
>>>>>>> afcc391a
      );
    }

    case ::d2::GameVersion::k1_13C: {
      return PatchAddressAndSize(
          ::mapi::GameAddress::FromOffset(
              ::d2::DefaultLibrary::kD2Client,
              0x27297
          ),
          0x2729C - 0x27297
      );
    }

    case ::d2::GameVersion::k1_13D: {
      return PatchAddressAndSize(
          ::mapi::GameAddress::FromOffset(
              ::d2::DefaultLibrary::kD2Client,
              0x6D387
          ),
          0x6D38C - 0x6D387
      );
    }
  }
}

} // namespace d2client
} // namespace sgd2fr<|MERGE_RESOLUTION|>--- conflicted
+++ resolved
@@ -95,7 +95,6 @@
       );
     }
 
-<<<<<<< HEAD
     case ::d2::GameVersion::k1_10: {
       return PatchAddressAndSize(
           ::mapi::GameAddress::FromOffset(
@@ -103,7 +102,9 @@
               0x5F66C
           ),
           0x5F671 - 0x5F66C
-=======
+      );
+    }
+
     case ::d2::GameVersion::k1_12A: {
       return PatchAddressAndSize(
           ::mapi::GameAddress::FromOffset(
@@ -111,7 +112,6 @@
               0x82237
           ),
           0x8223C - 0x82237
->>>>>>> afcc391a
       );
     }
 
