--- conflicted
+++ resolved
@@ -110,7 +110,6 @@
       );
     }
 
-<<<<<<< HEAD
     case ::d2::GameVersion::k1_10: {
       return PatchAddressAndSize(
           ::mapi::GameAddress::FromOffset(
@@ -118,7 +117,9 @@
               0x81F08
           ),
           0x81F0D - 0x81F08
-=======
+      );
+    }
+
     case ::d2::GameVersion::k1_12A: {
       return PatchAddressAndSize(
           ::mapi::GameAddress::FromOffset(
@@ -126,7 +127,6 @@
               0x90216
           ),
           0x9021B - 0x90216
->>>>>>> afcc391a
       );
     }
 
@@ -196,7 +196,6 @@
       );
     }
 
-<<<<<<< HEAD
     case ::d2::GameVersion::k1_10: {
       return PatchAddressAndSize(
           ::mapi::GameAddress::FromOffset(
@@ -204,7 +203,9 @@
               0x5F4EB
           ),
           0x5F586 - 0x5F4EB
-=======
+      );
+    }
+
     case ::d2::GameVersion::k1_12A: {
       return PatchAddressAndSize(
           ::mapi::GameAddress::FromOffset(
@@ -212,7 +213,6 @@
               0x8218D
           ),
           0x82227 - 0x8218D
->>>>>>> afcc391a
       );
     }
 
@@ -282,7 +282,6 @@
       );
     }
 
-<<<<<<< HEAD
     case ::d2::GameVersion::k1_10: {
       return PatchAddressAndSize(
           ::mapi::GameAddress::FromOffset(
@@ -290,7 +289,9 @@
               0x5F5C0
           ),
           0x5F66C - 0x5F5C0
-=======
+      );
+    }
+
     case ::d2::GameVersion::k1_12A: {
       return PatchAddressAndSize(
           ::mapi::GameAddress::FromOffset(
@@ -298,7 +299,6 @@
               0x82094
           ),
           0x8214D - 0x82094
->>>>>>> afcc391a
       );
     }
 
